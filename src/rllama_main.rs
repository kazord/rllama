use crate::data_source::DataSource;
use crate::embedding::Embedding;
use crate::model_params::ModelParams;

#[cfg(feature = "opencl")]
use crate::tensor_opencl_support::OpenCL;
use crate::token_sampler::TokenSampler;
use crate::tokenizer::{TokenId, Tokenizer};
use crate::transformer::{DataSettings, Transformer};

#[cfg(feature = "server")]
use crate::semaphore::Semaphore;
#[cfg(feature = "server")]
use crate::transformer::TransformerCaches;
use clap::Parser;
use colored::Colorize;
#[cfg(feature = "server")]
use rocket::{response::status, response::Stream, Data, State};
use serde::{Deserialize, Serialize};
#[cfg(feature = "server")]
use std::collections::BTreeMap;
use std::io::{Read, Write};
use std::sync::Arc;
#[cfg(feature = "server")]
use std::sync::RwLock;

// Refer to README.md to see what all these options mean.
#[derive(Parser, Clone)]
#[command(author, version, about, long_about = None)]
struct Cli {
    #[arg(long)]
    model_path: String,
    #[arg(long)]
    tokenizer_path: String,
    #[arg(long)]
    param_path: String,

    #[arg(short, long, action)]
    quiet: bool,

    #[arg(long)]
    prompt: Option<String>,
    #[arg(long)]
    prompt_file: Option<String>,

    #[arg(long)]
    interactive_system_prompt: Option<String>,
    #[arg(long)]
    interactive_stop: Vec<String>,
    #[arg(long)]
    interactive_prompt_postfix: Option<String>,
    #[arg(long)]
    interactive_prompt_prefix: Option<String>,
    #[arg(long, action)]
    start_interactive: bool,
    #[arg(long, action)]
    is_interactive: bool,
    #[arg(long, action)]
    hide_interactions: bool,

    #[arg(long)]
    max_seq_len: Option<usize>,

    #[arg(long)]
    temperature: Option<f32>,
    #[arg(long)]
    top_p: Option<f32>,
    #[arg(long)]
    top_k: Option<i32>,
    #[arg(long)]
    repetition_penalty: Option<f32>,

    #[arg(long)]
    max_threads: Option<usize>,

    #[arg(long, action)]
    f16: bool,

    #[cfg(feature = "opencl")]
    #[arg(long)]
    opencl_device: Option<usize>,

    #[cfg(feature = "opencl")]
    #[arg(long)]
    percentage_to_gpu: Option<f32>,

    #[arg(long, action)]
    inference_server: bool,

    #[arg(long)]
    inference_server_port: Option<u16>,

    #[arg(long)]
    inference_server_host: Option<String>,

    #[arg(long)]
    inference_server_max_concurrent_inferences: Option<usize>,

    #[arg(long)]
    inference_server_api_path: Option<String>,

    #[arg(long)]
    inference_server_prompt_cache_size: Option<usize>,

    #[arg(long, action)]
    inference_server_exit_after_one_query: bool,
}

pub fn main() -> Result<(), Box<dyn std::error::Error>> {
    let cli = Cli::parse();
    let model_path = cli.model_path.clone();
    let tokenizer_path = cli.tokenizer_path.clone();
    let param_path = cli.param_path.clone();
    let interactive_system_prompt = cli.interactive_system_prompt.clone().unwrap_or("A chat between a curious human and an artificial intelligence assistant. The assistant gives helpful, terse answers to the human's questions.### Human:".to_string());
    let mut interactive_stop = cli.interactive_stop.clone();
    if interactive_stop.is_empty() {
        // Desperado to catch all weird variants of ###Human the model might spit out.
        interactive_stop = vec![
            "### Human:".to_string(),
            "###Human:".to_string(),
            "### Human: ".to_string(),
            "###Human: ".to_string(),
            " ### Human:".to_string(),
            " ###Human:".to_string(),
            " ### Human: ".to_string(),
            " ###Human: ".to_string(),
            "\n### Human:".to_string(),
            "\n###Human:".to_string(),
            "\n### Human: ".to_string(),
            "\n###Human: ".to_string(),
            "\n ### Human:".to_string(),
            "\n ###Human:".to_string(),
            "\n ### Human: ".to_string(),
            "\n ###Human: ".to_string(),
        ];
    }
    let interactive_prompt_prefix = cli
        .interactive_prompt_prefix
        .clone()
        .unwrap_or(" ".to_string());
    let interactive_prompt_postfix = cli
        .interactive_prompt_postfix
        .clone()
        .unwrap_or("### Assistant:".to_string());
    let start_interactive = cli.start_interactive;
    let is_interactive = cli.is_interactive || start_interactive;
    let hide_interactions = cli.hide_interactions;
    #[cfg(not(feature = "server"))]
    if cli.inference_server {
        eprintln!("Inference server is not enabled in this build.");
        return Err("Inference server is not enabled in this build.".into());
    }

    let max_threads: usize = match cli.max_threads {
        None => rayon::current_num_threads(),
        Some(max_threads) => {
            rayon::ThreadPoolBuilder::new()
                .num_threads(max_threads)
                .build_global()
                .unwrap();
            max_threads
        }
    };

    #[cfg(feature = "opencl")]
    let percentage_to_gpu: f32 = cli.percentage_to_gpu.unwrap_or(1.0);

    let mut be_quiet: bool = false;
    if !colored::control::SHOULD_COLORIZE.should_colorize() {
        be_quiet = true;
    }
    if cli.quiet {
        be_quiet = true;
    }
    if be_quiet {
        colored::control::SHOULD_COLORIZE.set_override(false);
    }

    // Custom println-like macro that respects be_quiet
    macro_rules! pln {
        ($($arg:tt)*) => {
            if !be_quiet {
                std::println!($($arg)*);
            }
        };
    }

    #[cfg(feature = "opencl")]
    let opencl: Option<OpenCL> = {
        let opencl_device = cli.opencl_device.unwrap_or(0);
        match OpenCL::new(!be_quiet, opencl_device) {
            Err(openclerr) => {
                eprintln!("OpenCL error: {}", openclerr);
                eprintln!("OpenCL is disabled because it failed to initialize.");
                None
            }
            Ok(opencl) => {
                println!("OpenCL initialized.");
                Some(opencl)
            }
        }
    };

    #[cfg(feature = "opencl")]
    let has_opencl = opencl.is_some();

    // Read ModelParams from param_path, we expect it to be JSON
    let mut fs = std::fs::File::open(&param_path)?;
    let mut bs = Vec::new();
    fs.read_to_end(&mut bs)?;
    std::mem::drop(fs);

    let prompt: String = match (&cli.prompt, &cli.prompt_file, start_interactive) {
        (Some(ref prompt), None, _) => {
            pln!("Using prompt: {}", prompt);
            prompt.clone()
        }
        (None, Some(ref prompt_file), _) => {
            pln!("Using prompt file: {}", prompt_file);
            let mut fs = std::fs::File::open(prompt_file)?;
            let mut bs = Vec::new();
            fs.read_to_end(&mut bs)?;
            std::mem::drop(fs);
            String::from_utf8(bs)?
        }
        (_, _, false) => {
            if cli.inference_server {
                "".to_string()
            } else {
                eprintln!("Please provide either a prompt or a prompt file.");
                return Err("Please provide either a prompt or a prompt file.".into());
            }
        }
        (None, None, true) => "".to_string(),
        (_, _, true) => {
            eprintln!("Please provide either a prompt or a prompt file.");
            return Err("Please provide either a prompt or a prompt file.".into());
        }
    };

    pln!("Starting up. Loading tokenizer from {}...", tokenizer_path);
    let tok = Tokenizer::load(tokenizer_path.as_str())?;
    pln!("Tokenizer loaded. Loading model from {}...", model_path);

    let model_data_source = DataSource::from_inferred_source(model_path.clone())?;

    let params: ModelParams = serde_json::from_slice(&bs)?;
    pln!("Loaded model parameters from {}.", param_path);

    pln!("Loading embeddings from {}...", model_path);
    let emb = Embedding::from_unpickled(model_data_source.clone())?;

    let max_seq_len = cli.max_seq_len.unwrap_or(1024);

    let mut data_settings = {
        #[cfg(feature = "opencl")]
        {
            if let Some(opencl) = opencl {
                let ds = DataSettings::new(Some(opencl));
                ds.percentage_to_gpu(percentage_to_gpu).use_opencl()
            } else {
                DataSettings::new(None)
            }
        }
        #[cfg(not(feature = "opencl"))]
        DataSettings::new()
    };

    #[cfg(feature = "opencl")]
    if cli.f16 || has_opencl {
        data_settings = data_settings.force_f16();
    }
    #[cfg(not(feature = "opencl"))]
    if cli.f16 {
        data_settings = data_settings.force_f16();
    }

    pln!("Loading transformer weights from {}...", model_path);
    let tr = Transformer::from_unpickled(
        emb,
        params.dim,
        params.n_layers,
        params.n_heads,
        max_seq_len,
        params.norm_eps,
        data_settings,
        model_data_source,
    )?;
    pln!("All is loaded. Starting inference.");

    let tr: Arc<Transformer> = Arc::new(tr);
    let tok: Arc<Tokenizer> = Arc::new(tok);

    if cli.inference_server {
        #[cfg(feature = "server")]
        {
            server_inference(cli, tr, tok, be_quiet, max_seq_len, params, max_threads)
        }
        #[cfg(not(feature = "server"))]
        {
            eprintln!("The inference server feature is not enabled.");
            eprintln!("Please enable it with the \"inference-server\" feature.");
            Err("The inference server feature is not enabled.".into())
        }
    } else {
        command_line_inference(
            cli.clone(),
            tr.clone(),
            tok.clone(),
            prompt.clone(),
            interactive_stop.clone(),
            interactive_system_prompt.clone(),
            interactive_prompt_prefix.clone(),
            interactive_prompt_postfix.clone(),
            start_interactive,
            is_interactive,
            hide_interactions,
            be_quiet,
            max_seq_len,
            params.clone(),
            max_threads,
        )
    }
}

#[cfg(feature = "server")]
fn server_inference(
    cli: Cli,
    tr: Arc<Transformer>,
    tok: Arc<Tokenizer>,
    be_quiet: bool,
    max_seq_len: usize,
    _params: ModelParams,
    _max_threads: usize,
) -> Result<(), Box<dyn std::error::Error>> {
    macro_rules! pln {
        ($($arg:tt)*) => {
            if !be_quiet {
                std::println!($($arg)*);
            }
        };
    }

    let inference_server_port = cli.inference_server_port.unwrap_or(8080);
    let inference_server_host = cli
        .inference_server_host
        .clone()
        .unwrap_or("127.0.0.1".to_string());
    let inference_server_max_concurrent_inferences =
        cli.inference_server_max_concurrent_inferences.unwrap_or(5);
    let inference_server_api_path = cli
        .inference_server_api_path
        .clone()
        .unwrap_or("/rllama/v1/inference".to_string());
    let inference_server_prompt_cache_size = cli.inference_server_prompt_cache_size.unwrap_or(50);

    pln!(
        "Maximum concurrent inferences: {}",
        inference_server_max_concurrent_inferences
    );
    pln!("Prompt cache size: {}", inference_server_prompt_cache_size);
    pln!("Maximum sequence length: {}", max_seq_len);
    pln!(
        "--- Starting HTTP server on {}:{}, answering to requests at {} ---",
        inference_server_host,
        inference_server_port,
        inference_server_api_path
    );

    // If there are too many connections, they will hang until they get their turn.
    // Maybe can later implement return 503 slow down or something similar.
    let concurrent_requests_semaphore = Semaphore::new(inference_server_max_concurrent_inferences);

    let rocket_conf = rocket::Config::build(rocket::config::Environment::Production)
        .address(inference_server_host)
        .port(inference_server_port)
        .finalize()
        .unwrap();

    let app = rocket::custom(rocket_conf)
        .mount(&inference_server_api_path, routes![handle_request])
        .manage(InferenceServerState {
            transformer: tr,
            tokenizer: tok,
            max_seq_len,
            concurrent_requests_semaphore,
            attention_cache_repository: Arc::new(RwLock::new(AttentionCacheRepository::empty(
                inference_server_prompt_cache_size,
            ))),
            exit_after_one_query: cli.inference_server_exit_after_one_query,
        });

    app.launch();
    panic!("Starting web server failed.");
}

#[cfg(feature = "server")]
fn is_false(b: &bool) -> bool {
    !b
}

#[derive(Serialize, Deserialize, Clone, Debug)]
struct InferenceRequest {
    temperature: Option<f32>,
    top_k: Option<usize>,
    top_p: Option<f32>,
    repetition_penalty: Option<f32>,
    max_seq_len: Option<usize>,
    max_new_tokens: Option<usize>,
    no_token_sampling: Option<bool>,
    stop_at_end_token: Option<bool>,
    prompt: String,
}

#[cfg(feature = "server")]
#[derive(Serialize, Deserialize, Clone, Debug)]
struct PredResult {
    p: f32,
    #[serde(skip_serializing_if = "is_false")]
    is_end_token: bool,
}

#[cfg(feature = "server")]
struct GeneratingSession {
    transformer: Arc<Transformer>,
    token_sampler: TokenSampler,
    tokenizer: Arc<Tokenizer>,
    attention_cache_repository: Arc<RwLock<AttentionCacheRepository>>,
    tokens: Vec<TokenId>,
    req_max_seq_len: usize,
    req_max_new_tokens: usize,
    new_tokens_generated: usize,
    prev_pos: usize,
    no_token_sampling: bool,
    stop_at_end_token: bool,
    sent_stuff_last_time: bool,
    exit_after_one_query: bool,
    result: Vec<u8>, // stores JSONL lines to be returned from read()
}

#[cfg(feature = "server")]
impl GeneratingSession {
    fn read_from_result(&mut self, buf: &mut [u8]) -> usize {
        if !self.result.is_empty() {
            if self.result.len() <= buf.len() {
                for idx in 0..self.result.len() {
                    buf[idx] = self.result[idx];
                }
                let len = self.result.len();
                self.sent_stuff_last_time = true;
                self.result.truncate(0);
                return len;
            } else {
                for idx in 0..buf.len() {
                    buf[idx] = self.result[idx];
                }
                self.result = self.result[buf.len()..].to_vec();
                self.sent_stuff_last_time = true;
                return buf.len();
            }
        }
        return 0;
    }
}

#[cfg(feature = "server")]
impl Read for GeneratingSession {
    fn read(&mut self, buf: &mut [u8]) -> std::io::Result<usize> {
        if self.sent_stuff_last_time && self.result.is_empty() {
            // If we return WouldBlock every time we send something, it'll cause Rocket to
            // flush available data.
            self.sent_stuff_last_time = false;
            return Err(std::io::Error::new(
                std::io::ErrorKind::WouldBlock,
                "WouldBlock",
            ));
        }

        // Push more data to the upstream if we have something stored.
        let bytes_read = self.read_from_result(buf);
        if bytes_read > 0 {
            return Ok(bytes_read);
        }
        if self.tokens.len() >= self.req_max_seq_len {
            if self.exit_after_one_query {
                std::process::exit(0);
            }
            return Ok(0);
        }
        if self.new_tokens_generated >= self.req_max_new_tokens {
            if self.exit_after_one_query {
                std::process::exit(0);
            }
            return Ok(0);
        }

        let (mut caches, update_pos) = {
            let mut ac = self.attention_cache_repository.write().unwrap();
            match ac.get(&self.tokens) {
                Some((c, pos)) if pos >= self.prev_pos => (c.true_clone(), pos),
                Some(_) => {
                    std::mem::drop(ac);
                    (self.transformer.make_caches(), 0)
                }
                None => {
                    let caches = self.transformer.make_caches();
                    ac.put(self.tokens.clone(), caches.true_clone(), self.prev_pos);
                    (caches, self.prev_pos)
                }
            }
        };
        if update_pos > self.prev_pos {
            self.prev_pos = update_pos;
        }

        assert!(self.result.is_empty());
        let predictions =
            self.transformer
                .forward(&self.tokens[self.prev_pos..], self.prev_pos, &mut caches);
        self.prev_pos = self.tokens.len();
        let (highest_pred_idx, token_prob) =
            self.token_sampler
                .sample(&predictions, self.tokenizer.as_ref(), &self.tokens);
        self.tokens.push(highest_pred_idx as TokenId);
        {
            let mut ac = self.attention_cache_repository.write().unwrap();
            ac.put(self.tokens.clone(), caches, self.prev_pos);
        }
        self.new_tokens_generated += 1;
        let token: &str = self.tokenizer.id_to_str(highest_pred_idx as TokenId);
        let mut is_end_token: bool = false;
        if token == "</s>" && self.stop_at_end_token {
            self.new_tokens_generated = self.req_max_new_tokens;
            is_end_token = true;
        }

        let mut result: BTreeMap<String, PredResult> = BTreeMap::new();
        if self.no_token_sampling {
            // All predictions go the line.
            let probs = self
                .token_sampler
                .logits_to_btreemap(&predictions, self.tokenizer.as_ref());
            for (k, v) in probs.into_iter() {
                let mut is_end_token: bool = false;
                if k == "</s>" {
                    is_end_token = true;
                }
                result.insert(
                    k,
                    PredResult {
                        p: v,
                        is_end_token: is_end_token,
                    },
                );
            }
            // Convert to JSON
            let json = serde_json::to_string(&result).unwrap();
            self.result.extend(json.as_bytes());
            self.result.push(b'\n');
            return Ok(self.read_from_result(buf));
        } else {
            result.insert(
                token.to_string(),
                PredResult {
                    p: token_prob,
                    is_end_token,
                },
            );
            let json = serde_json::to_string(&result).unwrap();
            self.result.extend(json.as_bytes());
            self.result.push(b'\n');
            return Ok(self.read_from_result(buf));
        }
    }
}

#[cfg(feature = "server")]
struct AttentionCacheRepository {
    caches: BTreeMap<Vec<TokenId>, (TransformerCaches, usize, std::time::Instant)>,
    max_sz: usize,
}

#[cfg(feature = "server")]
impl AttentionCacheRepository {
    fn empty(max_size: usize) -> AttentionCacheRepository {
        AttentionCacheRepository {
            caches: BTreeMap::new(),
            max_sz: max_size,
        }
    }

    /// Makes sure the cache repository is not larger than sz, evicts any older items.
    fn limit_size(&mut self, sz: usize) {
        if sz == 0 {
            self.caches = BTreeMap::new();
            return;
        }
        // Slow algorithm but I guess our cache will never be unimaginably large so it's probably
        // fine
        while self.caches.len() > sz {
            let mut oldest_time = None;
            let mut oldest_key: Option<&Vec<TokenId>> = None;
            for (k, (_, _, time)) in self.caches.iter() {
                if oldest_time.is_none() || time < oldest_time.unwrap() {
                    oldest_time = Some(time);
                    oldest_key = Some(k);
                }
            }
            let oldest_key = oldest_key.unwrap().clone();
            self.caches.remove(&oldest_key);
        }
    }

    fn get(&self, tokens: &[TokenId]) -> Option<(&TransformerCaches, usize)> {
        if let Some((caches, pos, _)) = self.caches.get(tokens) {
            Some((caches, *pos))
        } else {
            None
        }
    }

    fn put(&mut self, tokens: Vec<TokenId>, caches: TransformerCaches, prev_pos: usize) {
        self.caches
            .insert(tokens, (caches, prev_pos, std::time::Instant::now()));
        self.limit_size(self.max_sz);
    }
}

#[cfg(feature = "server")]
#[derive(Clone)]
struct InferenceServerState {
    transformer: Arc<Transformer>,
    tokenizer: Arc<Tokenizer>,
    max_seq_len: usize,
    concurrent_requests_semaphore: Semaphore,
    attention_cache_repository: Arc<RwLock<AttentionCacheRepository>>,
    exit_after_one_query: bool,
}

#[cfg(feature = "server")]
#[post("/", data = "<input>")]
fn handle_request(
    state: State<InferenceServerState>,
    input: Data,
) -> Result<Stream<GeneratingSession>, status::BadRequest<String>> {
    let _lock = state.concurrent_requests_semaphore.acquire();
    let tr = state.transformer.clone();
    let tok = state.tokenizer.clone();

    let mut data = input.open();
    let mut databuf: Vec<u8> = Vec::new();
    data.read_to_end(&mut databuf).unwrap();

    // Parse the JSON out of the request
    let request: InferenceRequest = match serde_json::from_slice(&databuf) {
        Err(_e) => {
            return Err(status::BadRequest(Some("Invalid JSON.".to_string())));
        }
        Ok(ir) => ir,
    };

    let stop_at_end_token = request.stop_at_end_token.unwrap_or(true);
    let temperature = request.temperature.unwrap_or(1.0);
    let top_k = request.top_k.unwrap_or(20);
    let top_p = request.top_p.unwrap_or(1.0);
    let repetition_penalty = request.repetition_penalty.unwrap_or(1.0);
    let mut req_max_seq_len = request.max_seq_len.unwrap_or(state.max_seq_len);
    if req_max_seq_len > state.max_seq_len {
        req_max_seq_len = state.max_seq_len;
    }
    let req_max_new_tokens = request.max_new_tokens.unwrap_or(20);
    let no_token_sampling = request.no_token_sampling.unwrap_or(false);
    let prompt = request.prompt;

    if temperature.is_nan() {
        return Err(status::BadRequest(Some(
            "Temperature must be a number.".to_string(),
        )));
    }
    if top_k == 0 {
        return Err(status::BadRequest(Some(
            "Top-k must be greater than 0.".to_string(),
        )));
    }
    if top_p.is_nan() {
        return Err(status::BadRequest(Some(
            "Top-p must be a number.".to_string(),
        )));
    }
    if repetition_penalty.is_nan() {
        return Err(status::BadRequest(Some(
            "Repetition penalty must be a number.".to_string(),
        )));
    }

    let token_sampler = TokenSampler::new()
        .temperature(temperature)
        .top_p(top_p)
        .top_k(top_k)
        .repetition_penalty(repetition_penalty);
    let toks_id: Vec<TokenId> = tok.tokenize_to_ids(prompt.clone());
    let gsession = GeneratingSession {
        transformer: tr,
        tokenizer: tok,
        attention_cache_repository: state.attention_cache_repository.clone(),
        token_sampler: token_sampler,
        tokens: toks_id,
        req_max_seq_len: req_max_seq_len,
        req_max_new_tokens: req_max_new_tokens,
        new_tokens_generated: 0,
        prev_pos: 0,
        no_token_sampling: no_token_sampling,
        stop_at_end_token: stop_at_end_token,
        sent_stuff_last_time: false,
        exit_after_one_query: state.exit_after_one_query,
        result: Vec::new(),
    };

    return Ok(rocket::response::Stream::chunked(gsession, 1024));
}

fn command_line_inference(
    cli: Cli,
    tr: Arc<Transformer>,
    tok: Arc<Tokenizer>,
    prompt: String,
    interactive_stop: Vec<String>,
    interactive_system_prompt: String,
    interactive_prompt_prefix: String,
    interactive_prompt_postfix: String,
    start_interactive: bool,
    is_interactive: bool,
    hide_interactions: bool,
    be_quiet: bool,
    max_seq_len: usize,
    params: ModelParams,
    max_threads: usize,
) -> Result<(), Box<dyn std::error::Error>> {
    // Custom println-like macro that respects be_quiet
    macro_rules! pln {
        ($($arg:tt)*) => {
            if !be_quiet {
                std::println!($($arg)*);
            }
        };
    }

    let mut prompt = prompt;

    if start_interactive && !prompt.is_empty() {
        return Err(
            "Cannot start interactive mode with a prompt. Use --interactive-system-prompt instead."
                .into(),
        );
    }
    if start_interactive {
        prompt = interactive_system_prompt.clone();
    }

    let mut toks_id: Vec<TokenId> = tok.tokenize_to_ids(prompt.clone());
    let mut toks_str: String = prompt.clone();
    let mut prev_pos = 0;
    let mut token_sampler = TokenSampler::new()
        .temperature(1.0)
        .top_p(1.0)
        .top_k(20)
        .repetition_penalty(1.0);

    if let Some(temperature) = cli.temperature {
        token_sampler = token_sampler.temperature(temperature);
    }
    if let Some(top_p) = cli.top_p {
        token_sampler = token_sampler.top_p(top_p);
    }
    if let Some(top_k) = cli.top_k {
        token_sampler = token_sampler.top_k(top_k as usize);
    }
    if let Some(repetition_penalty) = cli.repetition_penalty {
        token_sampler = token_sampler.repetition_penalty(repetition_penalty);
    }
<<<<<<< HEAD
    let mut stop_tokens = tok.more_tokenize_to_ids(interactive_stop.clone());
=======
>>>>>>> 1e1131fa
    pln!("---");
    pln!(" dim: {}", params.dim);
    pln!(" n_heads: {}", params.n_heads);
    pln!(" n_layers: {}", params.n_layers);
    pln!(" norm_eps: {}", params.norm_eps);
    pln!(" vocab_size: {}", params.vocab_size);
    pln!("---");
    pln!(" maximum number of threads: {}", max_threads);
    pln!("---");
    pln!("Max sequence length: {}", max_seq_len);
    pln!("Temperature: {}", token_sampler.get_temperature());
    pln!("Top P: {}", token_sampler.get_top_p());
    pln!("Top K: {}", token_sampler.get_top_k());
    pln!(
        "Repetition penalty: {}",
        token_sampler.get_repetition_penalty()
    );
    if is_interactive {
        pln!(
            "  Interactive mode stop token sequences: {:?}",
            interactive_stop
        );
        pln!("---");
        pln!("System prompt:");
        pln!("  {}", interactive_system_prompt);
        pln!("---");
        pln!("Interactive prompt prefix: {}", interactive_prompt_prefix);
        pln!("Interactive prompt postfix: {}", interactive_prompt_postfix);
    }
    pln!("---");
    pln!(
        "{}",
        "  This is the color of the initial prompt".truecolor(128, 128, 255)
    );
    pln!(
        "{}",
        "  This is the color of the generated text".truecolor(128, 255, 128)
    );
    pln!("---");
    print!("{}", prompt.as_str().truecolor(128, 128, 255));

    let _ = std::io::stdout().flush();

    let mut first_token_time: std::time::Duration = std::time::Duration::new(0, 0);
    let mut times_per_token: Vec<std::time::Duration> = vec![];
    let mut caches = tr.make_caches();
    let mut first: bool = true;
    let mut stop_seen: bool = false;
    let mut interactive = start_interactive;
    let mut user_token: Vec<TokenId> = vec![];
    while toks_id.len() < max_seq_len {
        let now = std::time::Instant::now();
        let preds = tr.forward(&toks_id[prev_pos..], prev_pos, &mut caches);
        if interactive {
            let mut newinput = String::new();
            std::io::stdin().read_line(&mut newinput)?;
            //removing new line from input
            if newinput.ends_with('\n') {
                newinput.pop();
                if newinput.ends_with('\r') {
                    newinput.pop();
                }
            }
            newinput = interactive_prompt_prefix.clone() + &newinput;
            newinput += &interactive_prompt_postfix;
            user_token = tok.more_tokenize_to_ids(newinput.clone());
            
            interactive = false;
            if hide_interactions && interactive_prompt_postfix.len() > 0 {
                if interactive_prompt_postfix.starts_with('\n') {
                    //is that safe ?
                    print!("{}", &interactive_prompt_postfix.as_str()[1..interactive_prompt_postfix.len()].truecolor(128, 128, 255));
                }
                else {
                    print!("{}", interactive_prompt_postfix.as_str().truecolor(128, 128, 255));
                }
            }
        }
        let (highest_pred_idx, token_prob);

        if user_token.len() > 0 {
            highest_pred_idx = user_token.remove(0);
            token_prob = 0.0;
        } else {
            (highest_pred_idx, token_prob) = token_sampler.sample(&preds, &tok, &toks_id);
        }
        toks_id.push(highest_pred_idx as TokenId);

        for (tok_idx, tok_id) in toks_id[prev_pos + 1..].iter().enumerate() {
            if *tok_id == 1 {
                continue;
            }
            let mut tok_print: String = "".to_string();
            let tok_str = tok.id_to_str(*tok_id);
            if tok_str == "</s>" {
                tok_print += "";
                stop_seen = true;
            }
            if tok_str == "<0x0A>" {
                tok_print += "\n";
            } else {
                tok_print += tok_str.replace('▁', " ").as_str();
            }
            toks_str += tok_print.as_str();
            if first && tok_idx < toks_id.len() - 2 {
                // intentionally left empty, already print
            }
            else if hide_interactions && token_prob == 0.0 {
            // intentionally left empty, User print
            }
            else {
                let redness: f32 = token_prob * 255.0;
                let redness = if redness > 255.0 {
                    255
                } else if redness < 0.0 {
                    0
                } else {
                    redness as u8
                };
                print!(
                    "{}",
                    tok_print.truecolor(128 + redness / 2, 255 - redness / 2, 128)
                );
            };
<<<<<<< HEAD
            if !first
                && tok_id == stop_tokens.last().unwrap()
                && tok_idx + prev_pos > stop_tokens.len()
                && toks_id
                    [prev_pos + 1 + tok_idx - (stop_tokens.len() - 1)..prev_pos + 1 + tok_idx + 1]
                    == stop_tokens
            {
                if is_interactive {
                    interactive = true;
=======
            for stop_str in interactive_stop.iter() {
                if !first && toks_str.ends_with(stop_str.as_str()) {
                    if start_interactive {
                        interactive = true;
                    }
                    break;
>>>>>>> 1e1131fa
                }
            }
        }
        if first {
            first_token_time = now.elapsed();
        } else {
            times_per_token.push(now.elapsed());
        }
        let _ = std::io::stdout().flush();
        prev_pos = toks_id.len() - 1;
        first = false;
        if stop_seen {
            break;
        }
    }
    println!();
    if stop_seen && !be_quiet {
        println!("Stop token seen. Stopping.");
    }
    if !be_quiet {
        println!("---");
        println!(
            "Time taken to generate first token: {:?}ms",
            first_token_time.as_millis()
        );
        if times_per_token.len() > 0 {
            println!(
                "Time taken per token (excluding first token): {:?}ms",
                times_per_token.iter().map(|t| t.as_millis()).sum::<u128>()
                    / times_per_token.len() as u128
            );
        } else {
            println!("No token generated");
        }
    }
    Ok(())
}<|MERGE_RESOLUTION|>--- conflicted
+++ resolved
@@ -778,10 +778,7 @@
     if let Some(repetition_penalty) = cli.repetition_penalty {
         token_sampler = token_sampler.repetition_penalty(repetition_penalty);
     }
-<<<<<<< HEAD
-    let mut stop_tokens = tok.more_tokenize_to_ids(interactive_stop.clone());
-=======
->>>>>>> 1e1131fa
+    //let mut stop_tokens = tok.tokenize_to_ids(interactive_stop.clone());
     pln!("---");
     pln!(" dim: {}", params.dim);
     pln!(" n_heads: {}", params.n_heads);
@@ -850,7 +847,7 @@
             user_token = tok.more_tokenize_to_ids(newinput.clone());
             
             interactive = false;
-            if hide_interactions && interactive_prompt_postfix.len() > 0 {
+        }
                 if interactive_prompt_postfix.starts_with('\n') {
                     //is that safe ?
                     print!("{}", &interactive_prompt_postfix.as_str()[1..interactive_prompt_postfix.len()].truecolor(128, 128, 255));
@@ -860,7 +857,7 @@
                 }
             }
         }
-        let (highest_pred_idx, token_prob);
+        let (mut highest_pred_idx, mut token_prob);
 
         if user_token.len() > 0 {
             highest_pred_idx = user_token.remove(0);
@@ -906,7 +903,6 @@
                     tok_print.truecolor(128 + redness / 2, 255 - redness / 2, 128)
                 );
             };
-<<<<<<< HEAD
             if !first
                 && tok_id == stop_tokens.last().unwrap()
                 && tok_idx + prev_pos > stop_tokens.len()
@@ -916,14 +912,6 @@
             {
                 if is_interactive {
                     interactive = true;
-=======
-            for stop_str in interactive_stop.iter() {
-                if !first && toks_str.ends_with(stop_str.as_str()) {
-                    if start_interactive {
-                        interactive = true;
-                    }
-                    break;
->>>>>>> 1e1131fa
                 }
             }
         }
