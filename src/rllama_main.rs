--- conflicted
+++ resolved
@@ -768,11 +768,6 @@
         "{}",
         "  This is the color of the generated text".truecolor(128, 255, 128)
     );
-<<<<<<< HEAD
-    pln!("stop keywords are {}", interactive_stop.as_str());
-    pln!("stop code are {:?}", stop_tokens);
-=======
->>>>>>> 48244abe
     pln!("---");
     print!("{}", prompt.as_str().truecolor(128, 128, 255));
 
@@ -791,7 +786,6 @@
         if interactive {
             let mut newinput = String::new();
             std::io::stdin().read_line(&mut newinput)?;
-<<<<<<< HEAD
             //removing new line from input
             if newinput.ends_with('\n') {
                 newinput.pop();
@@ -799,20 +793,9 @@
                     newinput.pop();
                 }
             }
+            newinput += &interactive_prompt_postfix;
+            user_token = tok.more_tokenize_to_ids(newinput.clone());
             
-            user_token = tok.more_tokenize_to_ids(newinput);
-            
-=======
-            // removing new line from input
-            if newinput.ends_with('\n') {
-                let _ = newinput.pop();
-            }
-            newinput += &interactive_prompt_postfix;
-            user_token = tok.tokenize_to_ids(newinput.clone());
-
-            // removing [start token] as it is already in the prompt, and tokenize_to_ids  adds it.
-            let _ = user_token.remove(0);
->>>>>>> 48244abe
             interactive = false;
         }
         let (mut highest_pred_idx, mut token_prob);
